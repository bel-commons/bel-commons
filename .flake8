--- conflicted
+++ resolved
@@ -16,15 +16,9 @@
 max-complexity = 10
 import-order-style = pycharm
 application-import-names =
-<<<<<<< HEAD
-	pybel-web
-	pybel-tools
-	pybel
-=======
     pybel_web
     pybel_tools
     pybel
     bio2bel
     tests
->>>>>>> 1d7332e6
 format = ${cyan}%(path)s${reset}:${yellow_bold}%(row)d${reset}:${green_bold}%(col)d${reset}: ${red_bold}%(code)s${reset} %(text)s