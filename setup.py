# -*- coding: utf-8 -*-

"""Setup for PyBEL Web."""

import codecs
import os
import re

import setuptools

#################################################################

PACKAGES = setuptools.find_packages(where='src')
META_PATH = os.path.join('src', 'pybel_web', '__init__.py')
KEYWORDS = ['Biological Expression Language', 'BEL', 'Systems Biology', 'Networks Biology']
CLASSIFIERS = [
    'Development Status :: 1 - Planning',
    'Environment :: Console',
    'Intended Audience :: Developers',
    'License :: OSI Approved :: Apache Software License',
    'Operating System :: OS Independent',
    'Programming Language :: Python',
    'Programming Language :: Python :: 3.4',
    'Programming Language :: Python :: 3.5',
    'Programming Language :: Python :: 3.6',
    'Programming Language :: Python :: 3.7',
    'Topic :: Scientific/Engineering :: Bio-Informatics',
]
INSTALL_REQUIRES = [
    'ols_client>=0.0.8',
<<<<<<< HEAD
    'pybel>=0.12.0',
    'pybel-tools>=0.7.0',
    'networkx>=2.1',
=======
    'pybel>=0.11.11,<0.12.0',
    'pybel-tools>=0.6.1,<0.7.0',
    'pybel_cx>=0.1.1',
    'networkx==1.11',
>>>>>>> 1d7332e6
    'requests',
    'sqlalchemy',
    'flask',
    'flask-bootstrap==3.3.7.1',
    'flask-wtf',
    'flask-security==3.0.0',
    'flask-admin',
    'flask-cors',
    'flask-sqlalchemy==2.2',
    'werkzeug',
    'flasgger',
    'click',
    'pandas',
    'celery',
    'raven',
    'scikit-learn',
    'numpy',
    'bio2bel',
]
EXTRAS_REQUIRE = {
    'bio2bel': [
        'bio2bel_hgnc',
        'bio2bel_chebi',
        'bio2bel_mirtarbase',
        'bio2bel_entrez',
        'bio2bel_expasy',
        'bio2bel_interpro',
        'bio2bel_go',
    ],
    'cx': [
        'pybel_cx>=0.1.1',
    ],
    'postgres': [
        'psycopg2-binary',
    ]
}
TESTS_REQUIRE = []
ENTRY_POINTS = {
    'console_scripts': [
        'pybel-web = pybel_web.cli:main',
    ]
}

#################################################################

HERE = os.path.abspath(os.path.dirname(__file__))


def read(*parts):
    """Build an absolute path from *parts* and return the contents of the resulting file. Assume UTF-8 encoding."""
    with codecs.open(os.path.join(HERE, *parts), 'rb', 'utf-8') as f:
        return f.read()


META_FILE = read(META_PATH)


def find_meta(meta):
    """Extract __*meta*__ from META_FILE."""
    meta_match = re.search(
        r'^__{meta}__ = ["\']([^"\']*)["\']'.format(meta=meta),
        META_FILE, re.M
    )
    if meta_match:
        return meta_match.group(1)
    raise RuntimeError('Unable to find __{meta}__ string'.format(meta=meta))


def get_long_description():
    """Get the long_description from the README.rst file. Assume UTF-8 encoding."""
    with codecs.open(os.path.join(HERE, 'README.rst'), encoding='utf-8') as f:
        long_description = f.read()
    return long_description


if __name__ == '__main__':
    setuptools.setup(
        name=find_meta('title'),
        version=find_meta('version'),
        description=find_meta('description'),
        long_description=get_long_description(),
        url=find_meta('url'),
        author=find_meta('author'),
        author_email=find_meta('email'),
        maintainer=find_meta('author'),
        license=find_meta('license'),
        classifiers=CLASSIFIERS,
        keywords=KEYWORDS,
        packages=PACKAGES,
        package_dir={'': 'src'},
        include_package_data=True,
        install_requires=INSTALL_REQUIRES,
        extras_require=EXTRAS_REQUIRE,
        tests_require=TESTS_REQUIRE,
        entry_points=ENTRY_POINTS,
        zip_safe=False,
    )<|MERGE_RESOLUTION|>--- conflicted
+++ resolved
@@ -28,16 +28,9 @@
 ]
 INSTALL_REQUIRES = [
     'ols_client>=0.0.8',
-<<<<<<< HEAD
     'pybel>=0.12.0',
     'pybel-tools>=0.7.0',
     'networkx>=2.1',
-=======
-    'pybel>=0.11.11,<0.12.0',
-    'pybel-tools>=0.6.1,<0.7.0',
-    'pybel_cx>=0.1.1',
-    'networkx==1.11',
->>>>>>> 1d7332e6
     'requests',
     'sqlalchemy',
     'flask',
