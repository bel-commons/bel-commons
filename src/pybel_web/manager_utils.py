--- conflicted
+++ resolved
@@ -380,129 +380,4 @@
         status=status,
         message=message,
         **kwargs
-<<<<<<< HEAD
-    )
-
-
-def iter_public_networks(manager):
-    """Lists the recent networks from :meth:`pybel.manager.Manager.list_recent_networks()` that have been made public
-
-    :param pybel.manager.Manager manager: A manager
-    :rtype: iter[Network]
-    """
-    return (
-        network
-        for network in manager.list_recent_networks()
-        if network.report and network.report.public
-    )
-
-
-def _iterate_networks_for_user(user, manager, user_datastore=None):
-    """
-    :param models.User user: A user
-    :param pybel.manager.Manager manager: A manager
-    :param Optional[flask_security.datastore.UserDatastore user_datastore]: A user datastore
-    :rtype: iter[Network]
-    """
-    yield from iter_public_networks(manager)
-    yield from user.get_owned_networks()
-    yield from user.get_shared_networks()
-    yield from user.get_project_networks()
-
-    if user_datastore is not None and user.is_scai:
-        role = user_datastore.find_or_create_role(name='scai')
-        for user in role.users:
-            yield from user.get_owned_networks()
-
-
-def networks_with_permission_iter_helper(user, manager, user_datastore):
-    """Gets an iterator over all the networks from all the sources
-
-    :param models.User user: A user
-    :param pybel.manager.Manager manager: A manager
-    :param flask_security.datastore.UserDatastore user_datastore: A user datastore
-    :rtype: iter[Network]
-    """
-    if not user.is_authenticated:
-        log.debug('getting only public networks for anonymous user')
-        yield from iter_public_networks(manager)
-
-    elif user.is_admin:
-        log.debug('getting all recent networks for admin')
-        yield from manager.list_recent_networks()
-
-    else:
-        log.debug('getting all networks for user [%s]', user)
-        yield from _iterate_networks_for_user(user, manager, user_datastore)
-
-
-def get_network_ids_with_permission_helper(user, manager, user_datastore):
-    """Gets the set of networks ids tagged as public or uploaded by the current user
-
-    :param User user: A user
-    :param pybel.manager.Manager manager: A manager
-    :param flask_security.SQLAlchemyUserDatastore user_datastore: A Flask-Security user datastore
-    :return: A list of all networks tagged as public or uploaded by the current user
-    :rtype: set[int]
-    """
-    networks = networks_with_permission_iter_helper(user, manager, user_datastore)
-    return {network.id for network in networks}
-
-
-def user_missing_query_rights_abstract(manager, user_datastore, user, query):
-    """Checks if the user does not have the rights to run the given query
-
-    :param pybel.manager.Manager manager: A manager
-    :param flask_security.SQLAlchemyUserDatastore user_datastore: A Flask-Security user datastore
-    :param models.User user: A user object
-    :param models.Query query: A query object
-    :rtype: bool
-    """
-    log.debug('checking if user [%s] has rights to query [id=%s]', user, query.id)
-
-    if user.is_authenticated and user.is_admin:
-        log.debug('[%s] is admin and can access query [id=%d]', user, query.id)
-        return False  # admins are never missing the rights to a query
-
-    permissive_network_ids = get_network_ids_with_permission_helper(user=user, manager=manager,
-                                                                    user_datastore=user_datastore)
-
-    return any(
-        network.id not in permissive_network_ids
-        for network in query.assembly.networks
-    )
-
-
-def register_users_from_manifest(user_datastore, manifest):
-    """Register the users and roles in a manifest.
-
-    :param flask_security.SQLAlchemyUserDatastore user_datastore: A Flask-Security user datastore
-    :param dict manifest: A manifest dictionary, which contains two keys: ``roles`` and ``users``. The ``roles``
-     key corresponds to a list of dictionaries containing ``name`` and ``description`` entries. The ``users`` key
-     corresponds to a list of dictionaries containing ``email``, ``password``, and ``name`` entries
-     as well as a optional ``roles`` entry with a corresponding list relational to the names in the ``roles``
-     entry in the manifest.
-    """
-    for role in manifest['roles']:
-        user_datastore.find_or_create_role(**role)
-
-    for user_manifest in manifest['users']:
-        email = user_manifest['email']
-        user = user_datastore.find_user(email=email)
-        if user is None:
-            log.info('creating user: %s', email)
-            user = user_datastore.create_user(
-                confirmed_at=datetime.datetime.now(),
-                email=email,
-                password=user_manifest['password'],
-                name=user_manifest['name']
-            )
-
-        for role_name in user_manifest.get('roles', []):
-            if user_datastore.add_role_to_user(user, role_name):
-                log.info('registered %s as %s', user, role_name)
-
-    user_datastore.commit()
-=======
-    )
->>>>>>> 0101ff1c
+    )